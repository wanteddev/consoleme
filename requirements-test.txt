#
# This file is autogenerated by pip-compile
# To update, run:
#
#    pip-compile --no-index --output-file=requirements-test.txt requirements-test.in
#
apipkg==1.5               # via execnet
appdirs==1.4.3            # via black, virtualenv
asynctest==0.13.0         # via -r requirements-test.in (line 2)
attrs==19.3.0             # via -c requirements.txt (line 13), black, jsonschema, pytest
aws-sam-translator==1.20.1  # via cfn-lint
aws-xray-sdk==2.4.3       # via moto
bandit==1.6.2             # via -r requirements-test.in (line 3)
black==19.10b0            # via -r requirements-test.in (line 4)
bleach==3.1.1             # via -c requirements.txt (line 17), readme-renderer
boto3==1.12.4             # via -c requirements.txt (line 18), aws-sam-translator, moto
boto==2.49.0              # via -c requirements.txt (line 19), moto
botocore==1.15.4          # via -c requirements.txt (line 20), aws-xray-sdk, boto3, moto, s3transfer
certifi==2019.11.28       # via -c requirements.txt (line 25), requests
cffi==1.14.0              # via cryptography
cfgv==3.0.0               # via pre-commit
cfn-lint==0.28.1          # via moto
chardet==3.0.4            # via -c requirements.txt (line 26), requests
click==7.0                # via -c requirements.txt (line 27), black
coverage==5.0.3           # via -r requirements-test.in (line 5), pytest-cov
cryptography==2.8         # via moto, sshpubkeys
distlib==0.3.0            # via virtualenv
docker==4.2.0             # via moto
docutils==0.15.2          # via -c requirements.txt (line 33), botocore, readme-renderer
ecdsa==0.15               # via python-jose, sshpubkeys
entrypoints==0.3          # via flake8
execnet==1.7.1            # via pytest-xdist
fakeredis==1.2.1          # via -r requirements-test.in (line 6)
filelock==3.0.12          # via tox, virtualenv
flake8-docstrings==1.5.0  # via -r requirements-test.in (line 8)
flake8-import-order==0.18.1  # via -r requirements-test.in (line 9)
flake8==3.7.9             # via -r requirements-test.in (line 7), flake8-docstrings
future==0.18.2            # via aws-xray-sdk
gitdb2==3.0.2             # via gitpython
gitpython==3.0.8          # via bandit
identify==1.4.11          # via pre-commit
<<<<<<< HEAD
idna==2.8                 # via -c requirements.txt (line 47), moto, requests
importlib-metadata==1.5.0  # via -c requirements.txt (line 48), jsonschema, pluggy, pre-commit, pytest, tox, virtualenv
jinja2==2.11.1            # via moto
jmespath==0.9.4           # via -c requirements.txt (line 55), boto3, botocore
=======
idna==2.8                 # via -c requirements.txt (line 50), moto, requests
importlib-metadata==1.5.0  # via -c requirements.txt (line 51), jsonschema, pluggy, pre-commit, pytest, tox, virtualenv
jinja2==2.11.1            # via -c requirements.txt (line 58), moto
jmespath==0.9.4           # via -c requirements.txt (line 59), boto3, botocore
>>>>>>> 62aa1d8c
jsondiff==1.1.2           # via moto
jsonpatch==1.25           # via cfn-lint
jsonpickle==1.3           # via aws-xray-sdk
jsonpointer==2.0          # via jsonpatch
<<<<<<< HEAD
jsonschema==3.2.0         # via -c requirements.txt (line 57), aws-sam-translator, cfn-lint
markupsafe==1.1.1         # via jinja2
mccabe==0.6.1             # via -c requirements.txt (line 63), flake8
=======
jsonschema==3.2.0         # via -c requirements.txt (line 61), aws-sam-translator, cfn-lint
markupsafe==1.1.1         # via -c requirements.txt (line 66), jinja2
mccabe==0.6.1             # via -c requirements.txt (line 68), flake8
>>>>>>> 62aa1d8c
mock==3.0.5               # via -r requirements-test.in (line 10), moto
mockredispy==2.9.3        # via -r requirements-test.in (line 11)
more-itertools==8.2.0     # via pytest
moto==1.3.14              # via -r requirements-test.in (line 12)
mypy-extensions==0.4.3    # via mypy
mypy==0.761               # via -r requirements-test.in (line 13)
nodeenv==1.3.5            # via pre-commit
packaging==20.1           # via pytest, tox
pathspec==0.7.0           # via black
pbr==5.4.4                # via stevedore
pillow==7.0.0             # via -r requirements-test.in (line 14)
pluggy==0.13.1            # via pytest, tox
pre-commit==2.1.0         # via -r requirements-test.in (line 15)
<<<<<<< HEAD
py==1.8.1                 # via -c requirements.txt (line 77), pytest, tox
pyasn1==0.4.8             # via -c requirements.txt (line 79), python-jose, rsa
=======
py==1.8.1                 # via -c requirements.txt (line 83), pytest, tox
pyasn1==0.4.8             # via -c requirements.txt (line 85), python-jose, rsa
>>>>>>> 62aa1d8c
pycodestyle==2.5.0        # via flake8, flake8-import-order
pycparser==2.19           # via cffi
pydocstyle==5.0.2         # via flake8-docstrings
pyflakes==2.1.1           # via flake8
<<<<<<< HEAD
pygments==2.5.2           # via -c requirements.txt (line 81), readme-renderer
pyparsing==2.4.6          # via packaging
pyrsistent==0.15.7        # via -c requirements.txt (line 84), jsonschema
=======
pygments==2.5.2           # via -c requirements.txt (line 87), readme-renderer
pyparsing==2.4.6          # via packaging
pyrsistent==0.15.7        # via -c requirements.txt (line 90), jsonschema
>>>>>>> 62aa1d8c
pytest-asyncio==0.10.0    # via -r requirements-test.in (line 17)
pytest-cov==2.8.1         # via -r requirements-test.in (line 18)
pytest-forked==1.1.3      # via pytest-xdist
pytest-mock==2.0.0        # via -r requirements-test.in (line 19)
pytest-timeout==1.3.4     # via -r requirements-test.in (line 20)
pytest-tornado==0.8.0     # via -r requirements-test.in (line 21)
pytest-xdist==1.31.0      # via -r requirements-test.in (line 22)
pytest==5.3.5             # via -r requirements-test.in (line 16), pytest-asyncio, pytest-cov, pytest-forked, pytest-mock, pytest-timeout, pytest-tornado, pytest-xdist
<<<<<<< HEAD
python-dateutil==2.8.0    # via -c requirements.txt (line 85), botocore, moto
python-jose==3.1.0        # via moto
pytz==2019.3              # via -c requirements.txt (line 88), moto
pyyaml==5.3               # via -c requirements.txt (line 89), bandit, cfn-lint, moto, pre-commit
readme-renderer==24.0     # via -r requirements-test.in (line 23)
redis==3.4.1              # via -c requirements.txt (line 91), fakeredis
regex==2020.2.20          # via black
requests==2.23.0          # via -c requirements.txt (line 92), docker, moto, responses
responses==0.10.9         # via moto
rsa==4.0                  # via -c requirements.txt (line 95), python-jose
s3transfer==0.3.3         # via -c requirements.txt (line 96), boto3
selenium==3.141.0         # via -r requirements-test.in (line 24)
six==1.14.0               # via -c requirements.txt (line 98), aws-sam-translator, bandit, bleach, cfn-lint, cryptography, docker, ecdsa, fakeredis, jsonschema, mock, moto, packaging, pytest-xdist, python-dateutil, python-jose, readme-renderer, responses, stevedore, tox, virtualenv, websocket-client
=======
python-dateutil==2.8.0    # via -c requirements.txt (line 91), botocore, moto
python-jose==3.1.0        # via moto
pytz==2019.3              # via -c requirements.txt (line 94), moto
pyyaml==5.3               # via -c requirements.txt (line 95), bandit, cfn-lint, moto, pre-commit
readme-renderer==24.0     # via -r requirements-test.in (line 23)
redis==3.4.1              # via -c requirements.txt (line 97), fakeredis
regex==2020.2.20          # via black
requests==2.23.0          # via -c requirements.txt (line 98), docker, moto, responses
responses==0.10.9         # via moto
rsa==4.0                  # via -c requirements.txt (line 101), python-jose
s3transfer==0.3.3         # via -c requirements.txt (line 102), boto3
selenium==3.141.0         # via -r requirements-test.in (line 24)
six==1.14.0               # via -c requirements.txt (line 105), aws-sam-translator, bandit, bleach, cfn-lint, cryptography, docker, ecdsa, fakeredis, jsonschema, mock, moto, packaging, pytest-xdist, python-dateutil, python-jose, readme-renderer, responses, stevedore, tox, virtualenv, websocket-client
>>>>>>> 62aa1d8c
smmap2==2.0.5             # via gitdb2
snowballstemmer==2.0.0    # via pydocstyle
sortedcontainers==2.1.0   # via fakeredis
sshpubkeys==3.1.0         # via moto
stevedore==1.32.0         # via bandit
toml==0.10.0              # via black, pre-commit, tox
<<<<<<< HEAD
tornado==6.0.3            # via -c requirements.txt (line 100), -r requirements-test.in (line 25), pytest-tornado
tox==3.14.5               # via -r requirements-test.in (line 26)
typed-ast==1.4.1          # via -c requirements.txt (line 102), black, mypy
typing-extensions==3.7.4.1  # via mypy
urllib3==1.25.8           # via -c requirements.txt (line 105), botocore, requests, selenium
virtualenv==20.0.5        # via pre-commit, tox
wcwidth==0.1.8            # via -c requirements.txt (line 109), pytest
webencodings==0.5.1       # via -c requirements.txt (line 110), bleach
websocket-client==0.57.0  # via docker
werkzeug==1.0.0           # via moto
wrapt==1.11.2             # via -c requirements.txt (line 111), aws-xray-sdk
xmltodict==0.12.0         # via moto
zipp==3.0.0               # via -c requirements.txt (line 113), importlib-metadata
=======
tornado==6.0.3            # via -c requirements.txt (line 109), -r requirements-test.in (line 25), pytest-tornado
tox==3.14.5               # via -r requirements-test.in (line 26)
typed-ast==1.4.1          # via -c requirements.txt (line 111), black, mypy
typing-extensions==3.7.4.1  # via mypy
urllib3==1.25.8           # via -c requirements.txt (line 114), botocore, requests, selenium
virtualenv==20.0.4        # via pre-commit, tox
wcwidth==0.1.8            # via -c requirements.txt (line 118), pytest
webencodings==0.5.1       # via -c requirements.txt (line 119), bleach
websocket-client==0.57.0  # via docker
werkzeug==1.0.0           # via moto
wrapt==1.11.2             # via -c requirements.txt (line 120), aws-xray-sdk
xmltodict==0.12.0         # via moto
zipp==3.0.0               # via -c requirements.txt (line 122), importlib-metadata
>>>>>>> 62aa1d8c

# The following packages are considered to be unsafe in a requirements file:
# setuptools<|MERGE_RESOLUTION|>--- conflicted
+++ resolved
@@ -8,18 +8,18 @@
 appdirs==1.4.3            # via black, virtualenv
 asynctest==0.13.0         # via -r requirements-test.in (line 2)
 attrs==19.3.0             # via -c requirements.txt (line 13), black, jsonschema, pytest
-aws-sam-translator==1.20.1  # via cfn-lint
+aws-sam-translator==1.21.0  # via cfn-lint
 aws-xray-sdk==2.4.3       # via moto
 bandit==1.6.2             # via -r requirements-test.in (line 3)
 black==19.10b0            # via -r requirements-test.in (line 4)
 bleach==3.1.1             # via -c requirements.txt (line 17), readme-renderer
-boto3==1.12.4             # via -c requirements.txt (line 18), aws-sam-translator, moto
+boto3==1.12.6             # via -c requirements.txt (line 18), aws-sam-translator, moto
 boto==2.49.0              # via -c requirements.txt (line 19), moto
-botocore==1.15.4          # via -c requirements.txt (line 20), aws-xray-sdk, boto3, moto, s3transfer
+botocore==1.15.6          # via -c requirements.txt (line 20), aws-xray-sdk, boto3, moto, s3transfer
 certifi==2019.11.28       # via -c requirements.txt (line 25), requests
 cffi==1.14.0              # via cryptography
 cfgv==3.0.0               # via pre-commit
-cfn-lint==0.28.1          # via moto
+cfn-lint==0.28.2          # via moto
 chardet==3.0.4            # via -c requirements.txt (line 26), requests
 click==7.0                # via -c requirements.txt (line 27), black
 coverage==5.0.3           # via -r requirements-test.in (line 5), pytest-cov
@@ -36,33 +36,19 @@
 flake8-import-order==0.18.1  # via -r requirements-test.in (line 9)
 flake8==3.7.9             # via -r requirements-test.in (line 7), flake8-docstrings
 future==0.18.2            # via aws-xray-sdk
-gitdb2==3.0.2             # via gitpython
-gitpython==3.0.8          # via bandit
+gitdb==4.0.2              # via gitpython
+gitpython==3.1.0          # via bandit
 identify==1.4.11          # via pre-commit
-<<<<<<< HEAD
-idna==2.8                 # via -c requirements.txt (line 47), moto, requests
-importlib-metadata==1.5.0  # via -c requirements.txt (line 48), jsonschema, pluggy, pre-commit, pytest, tox, virtualenv
-jinja2==2.11.1            # via moto
-jmespath==0.9.4           # via -c requirements.txt (line 55), boto3, botocore
-=======
 idna==2.8                 # via -c requirements.txt (line 50), moto, requests
-importlib-metadata==1.5.0  # via -c requirements.txt (line 51), jsonschema, pluggy, pre-commit, pytest, tox, virtualenv
-jinja2==2.11.1            # via -c requirements.txt (line 58), moto
-jmespath==0.9.4           # via -c requirements.txt (line 59), boto3, botocore
->>>>>>> 62aa1d8c
+jinja2==2.11.1            # via -c requirements.txt (line 57), moto
+jmespath==0.9.5           # via -c requirements.txt (line 58), boto3, botocore
 jsondiff==1.1.2           # via moto
 jsonpatch==1.25           # via cfn-lint
 jsonpickle==1.3           # via aws-xray-sdk
 jsonpointer==2.0          # via jsonpatch
-<<<<<<< HEAD
-jsonschema==3.2.0         # via -c requirements.txt (line 57), aws-sam-translator, cfn-lint
-markupsafe==1.1.1         # via jinja2
-mccabe==0.6.1             # via -c requirements.txt (line 63), flake8
-=======
-jsonschema==3.2.0         # via -c requirements.txt (line 61), aws-sam-translator, cfn-lint
-markupsafe==1.1.1         # via -c requirements.txt (line 66), jinja2
-mccabe==0.6.1             # via -c requirements.txt (line 68), flake8
->>>>>>> 62aa1d8c
+jsonschema==3.2.0         # via -c requirements.txt (line 60), aws-sam-translator, cfn-lint
+markupsafe==1.1.1         # via -c requirements.txt (line 65), jinja2
+mccabe==0.6.1             # via -c requirements.txt (line 67), flake8
 mock==3.0.5               # via -r requirements-test.in (line 10), moto
 mockredispy==2.9.3        # via -r requirements-test.in (line 11)
 more-itertools==8.2.0     # via pytest
@@ -75,27 +61,16 @@
 pbr==5.4.4                # via stevedore
 pillow==7.0.0             # via -r requirements-test.in (line 14)
 pluggy==0.13.1            # via pytest, tox
-pre-commit==2.1.0         # via -r requirements-test.in (line 15)
-<<<<<<< HEAD
-py==1.8.1                 # via -c requirements.txt (line 77), pytest, tox
-pyasn1==0.4.8             # via -c requirements.txt (line 79), python-jose, rsa
-=======
-py==1.8.1                 # via -c requirements.txt (line 83), pytest, tox
-pyasn1==0.4.8             # via -c requirements.txt (line 85), python-jose, rsa
->>>>>>> 62aa1d8c
+pre-commit==2.1.1         # via -r requirements-test.in (line 15)
+py==1.8.1                 # via -c requirements.txt (line 82), pytest, tox
+pyasn1==0.4.8             # via -c requirements.txt (line 84), python-jose, rsa
 pycodestyle==2.5.0        # via flake8, flake8-import-order
 pycparser==2.19           # via cffi
 pydocstyle==5.0.2         # via flake8-docstrings
 pyflakes==2.1.1           # via flake8
-<<<<<<< HEAD
-pygments==2.5.2           # via -c requirements.txt (line 81), readme-renderer
+pygments==2.5.2           # via -c requirements.txt (line 86), readme-renderer
 pyparsing==2.4.6          # via packaging
-pyrsistent==0.15.7        # via -c requirements.txt (line 84), jsonschema
-=======
-pygments==2.5.2           # via -c requirements.txt (line 87), readme-renderer
-pyparsing==2.4.6          # via packaging
-pyrsistent==0.15.7        # via -c requirements.txt (line 90), jsonschema
->>>>>>> 62aa1d8c
+pyrsistent==0.15.7        # via -c requirements.txt (line 89), jsonschema
 pytest-asyncio==0.10.0    # via -r requirements-test.in (line 17)
 pytest-cov==2.8.1         # via -r requirements-test.in (line 18)
 pytest-forked==1.1.3      # via pytest-xdist
@@ -104,70 +79,37 @@
 pytest-tornado==0.8.0     # via -r requirements-test.in (line 21)
 pytest-xdist==1.31.0      # via -r requirements-test.in (line 22)
 pytest==5.3.5             # via -r requirements-test.in (line 16), pytest-asyncio, pytest-cov, pytest-forked, pytest-mock, pytest-timeout, pytest-tornado, pytest-xdist
-<<<<<<< HEAD
-python-dateutil==2.8.0    # via -c requirements.txt (line 85), botocore, moto
+python-dateutil==2.8.0    # via -c requirements.txt (line 90), botocore, moto
 python-jose==3.1.0        # via moto
-pytz==2019.3              # via -c requirements.txt (line 88), moto
-pyyaml==5.3               # via -c requirements.txt (line 89), bandit, cfn-lint, moto, pre-commit
+pytz==2019.3              # via -c requirements.txt (line 93), moto
+pyyaml==5.3               # via -c requirements.txt (line 94), bandit, cfn-lint, moto, pre-commit
 readme-renderer==24.0     # via -r requirements-test.in (line 23)
-redis==3.4.1              # via -c requirements.txt (line 91), fakeredis
+redis==3.4.1              # via -c requirements.txt (line 96), fakeredis
 regex==2020.2.20          # via black
-requests==2.23.0          # via -c requirements.txt (line 92), docker, moto, responses
+requests==2.23.0          # via -c requirements.txt (line 97), docker, moto, responses
 responses==0.10.9         # via moto
-rsa==4.0                  # via -c requirements.txt (line 95), python-jose
-s3transfer==0.3.3         # via -c requirements.txt (line 96), boto3
+rsa==4.0                  # via -c requirements.txt (line 100), python-jose
+s3transfer==0.3.3         # via -c requirements.txt (line 101), boto3
 selenium==3.141.0         # via -r requirements-test.in (line 24)
-six==1.14.0               # via -c requirements.txt (line 98), aws-sam-translator, bandit, bleach, cfn-lint, cryptography, docker, ecdsa, fakeredis, jsonschema, mock, moto, packaging, pytest-xdist, python-dateutil, python-jose, readme-renderer, responses, stevedore, tox, virtualenv, websocket-client
-=======
-python-dateutil==2.8.0    # via -c requirements.txt (line 91), botocore, moto
-python-jose==3.1.0        # via moto
-pytz==2019.3              # via -c requirements.txt (line 94), moto
-pyyaml==5.3               # via -c requirements.txt (line 95), bandit, cfn-lint, moto, pre-commit
-readme-renderer==24.0     # via -r requirements-test.in (line 23)
-redis==3.4.1              # via -c requirements.txt (line 97), fakeredis
-regex==2020.2.20          # via black
-requests==2.23.0          # via -c requirements.txt (line 98), docker, moto, responses
-responses==0.10.9         # via moto
-rsa==4.0                  # via -c requirements.txt (line 101), python-jose
-s3transfer==0.3.3         # via -c requirements.txt (line 102), boto3
-selenium==3.141.0         # via -r requirements-test.in (line 24)
-six==1.14.0               # via -c requirements.txt (line 105), aws-sam-translator, bandit, bleach, cfn-lint, cryptography, docker, ecdsa, fakeredis, jsonschema, mock, moto, packaging, pytest-xdist, python-dateutil, python-jose, readme-renderer, responses, stevedore, tox, virtualenv, websocket-client
->>>>>>> 62aa1d8c
-smmap2==2.0.5             # via gitdb2
+six==1.14.0               # via -c requirements.txt (line 104), aws-sam-translator, bandit, bleach, cfn-lint, cryptography, docker, ecdsa, fakeredis, jsonschema, mock, moto, packaging, pytest-xdist, python-dateutil, python-jose, readme-renderer, responses, stevedore, tox, virtualenv, websocket-client
+smmap==3.0.1              # via gitdb
 snowballstemmer==2.0.0    # via pydocstyle
 sortedcontainers==2.1.0   # via fakeredis
 sshpubkeys==3.1.0         # via moto
 stevedore==1.32.0         # via bandit
 toml==0.10.0              # via black, pre-commit, tox
-<<<<<<< HEAD
-tornado==6.0.3            # via -c requirements.txt (line 100), -r requirements-test.in (line 25), pytest-tornado
+tornado==6.0.3            # via -c requirements.txt (line 108), -r requirements-test.in (line 25), pytest-tornado
 tox==3.14.5               # via -r requirements-test.in (line 26)
-typed-ast==1.4.1          # via -c requirements.txt (line 102), black, mypy
+typed-ast==1.4.1          # via black, mypy
 typing-extensions==3.7.4.1  # via mypy
-urllib3==1.25.8           # via -c requirements.txt (line 105), botocore, requests, selenium
+urllib3==1.25.8           # via -c requirements.txt (line 112), botocore, requests, selenium
 virtualenv==20.0.5        # via pre-commit, tox
-wcwidth==0.1.8            # via -c requirements.txt (line 109), pytest
-webencodings==0.5.1       # via -c requirements.txt (line 110), bleach
+wcwidth==0.1.8            # via -c requirements.txt (line 116), pytest
+webencodings==0.5.1       # via -c requirements.txt (line 117), bleach
 websocket-client==0.57.0  # via docker
 werkzeug==1.0.0           # via moto
-wrapt==1.11.2             # via -c requirements.txt (line 111), aws-xray-sdk
+wrapt==1.11.2             # via -c requirements.txt (line 118), aws-xray-sdk
 xmltodict==0.12.0         # via moto
-zipp==3.0.0               # via -c requirements.txt (line 113), importlib-metadata
-=======
-tornado==6.0.3            # via -c requirements.txt (line 109), -r requirements-test.in (line 25), pytest-tornado
-tox==3.14.5               # via -r requirements-test.in (line 26)
-typed-ast==1.4.1          # via -c requirements.txt (line 111), black, mypy
-typing-extensions==3.7.4.1  # via mypy
-urllib3==1.25.8           # via -c requirements.txt (line 114), botocore, requests, selenium
-virtualenv==20.0.4        # via pre-commit, tox
-wcwidth==0.1.8            # via -c requirements.txt (line 118), pytest
-webencodings==0.5.1       # via -c requirements.txt (line 119), bleach
-websocket-client==0.57.0  # via docker
-werkzeug==1.0.0           # via moto
-wrapt==1.11.2             # via -c requirements.txt (line 120), aws-xray-sdk
-xmltodict==0.12.0         # via moto
-zipp==3.0.0               # via -c requirements.txt (line 122), importlib-metadata
->>>>>>> 62aa1d8c
 
 # The following packages are considered to be unsafe in a requirements file:
 # setuptools