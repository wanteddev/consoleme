--- conflicted
+++ resolved
@@ -1168,7 +1168,6 @@
     return {r["RegionName"] for r in regions["Regions"]}
 
 
-<<<<<<< HEAD
 def sanitize_session_tags(metadata):
     import re
 
@@ -1194,7 +1193,8 @@
         if tag_key and tag_value:
             final_tags.append({"Key": prepend_string + tag_key, "Value": tag_value})
     return final_tags
-=======
+
+
 async def access_analyzer_validate_policy(
     policy: str, log_data, policy_type: str = "IDENTITY_POLICY"
 ) -> List[Dict[str, Any]]:
@@ -1268,5 +1268,4 @@
     access_analyzer_findings: List = await access_analyzer_validate_policy(
         policy, log_data, policy_type="IDENTITY_POLICY"
     )
-    return parliament_findings + access_analyzer_findings
->>>>>>> 11824254
+    return parliament_findings + access_analyzer_findings